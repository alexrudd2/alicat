"""Python driver for Alicat mass flow controllers, using serial communication.

Distributed under the GNU General Public License v2
Copyright (C) 2024 Alex Ruddick
Copyright (C) 2023 NuMat Technologies
"""
from __future__ import annotations

import asyncio
from typing import Any, ClassVar, Literal

from .util import Client, SerialClient, TcpClient, _is_float

GASES = ['Air', 'Ar', 'CH4', 'CO', 'CO2', 'C2H6', 'H2', 'He',
         'N2', 'N2O', 'Ne', 'O2', 'C3H8', 'n-C4H10', 'C2H2',
         'C2H4', 'i-C2H10', 'Kr', 'Xe', 'SF6', 'C-25', 'C-10',
         'C-8', 'C-2', 'C-75', 'A-75', 'A-25', 'A1025', 'Star29',
         'P-5']
class FlowMeter:
    """Python driver for Alicat Flow Meters.

    [Reference](http://www.alicat.com/
    products/mass-flow-meters-and-controllers/mass-flow-meters/).

    This communicates with the flow meter over a USB or RS-232/RS-485
    connection using pyserial, or an Ethernet <-> serial converter.
    """

    # mapping of port names to a tuple of Client objects and their refcounts
    open_ports: ClassVar[dict[str, tuple[Client, int]]] = {}
<<<<<<< HEAD
    gases: ClassVar[list] = ['Air', 'Ar', 'CH4', 'CO', 'CO2', 'C2H6', 'H2', 'He',
                             'N2', 'N2O', 'Ne', 'O2', 'C3H8', 'n-C4H10', 'C2H2',
                             'C2H4', 'i-C2H10', 'Kr', 'Xe', 'SF6', 'C-25', 'C-10',
                             'C-8', 'C-2', 'C-75', 'A-75', 'A-25', 'A1025', 'Star29',
                             'P-5']
    max_ramp_time_units: ClassVar[dict[str, int]] = {
        'ms': 3,
        's': 4,
        'm': 5,
        'h': 6,
        'd': 7
    }
=======

>>>>>>> 9f99a6d8

    def __init__(self, address: str = '/dev/ttyUSB0', unit: str = 'A', **kwargs: Any) -> None:
        """Connect this driver with the appropriate USB / serial port.

        Args:
            address: The serial port or TCP address:port. Default '/dev/ttyUSB0'.
            unit: The Alicat-specified unit ID, A-Z. Default 'A'.
        """
        if address.startswith('/dev') or address.startswith('COM'):  # serial
            if address in FlowMeter.open_ports:
                # Reuse existing connection
                self.hw, refcount = FlowMeter.open_ports[address]
                FlowMeter.open_ports[address] = (self.hw, refcount + 1)
            else:
                # Open a new connection and store it
                self.hw: Client = SerialClient(address=address, **kwargs)  # type: ignore[no-redef]
                FlowMeter.open_ports[address] = (self.hw, 1)
        else:
            self.hw = TcpClient(address=address, **kwargs)

        self.unit = unit
        self.keys = ['pressure', 'temperature', 'volumetric_flow', 'mass_flow',
                     'setpoint', 'gas']
        self.open = True
        self.firmware: str | None = None

    async def __aenter__(self, *args: Any) -> FlowMeter:
        """Provide async enter to context manager."""
        return self

    async def __aexit__(self, *args: Any) -> None:
        """Provide async exit to context manager."""
        await self.close()
        return

    @classmethod
    async def is_connected(cls, port: str, unit: str = 'A') -> bool:
        """Return True if the specified port is connected to this device.

        This class can be used to automatically identify ports with connected
        Alicats. Iterate through all connected interfaces, and use this to
        test. Ports that come back True should be valid addresses.

        Note that this distinguishes between `FlowController` and `FlowMeter`.
        """
        is_device = False
        try:
            device = cls(port, unit)
            try:
                c = await device.get()
                if cls.__name__ == 'FlowMeter':
                    assert c
                    assert 'setpoint' not in device.keys
                elif cls.__name__ == 'FlowController':
                    assert c
                    assert 'setpoint' in device.keys
                else:
                    raise NotImplementedError('Must be meter or controller.')
                is_device = True
            finally:
                await device.close()
        except Exception:
            pass
        return is_device

    def _test_controller_open(self) -> None:
        """Raise an IOError if the FlowMeter has been closed.

        Does nothing if the meter is open and good for read/write
        otherwise raises an IOError. This only checks if the meter
        has been closed by the FlowMeter.close method.
        """
        if not self.open:
            raise OSError(f"The FlowMeter with unit ID {self.unit} and "
                          f"port {self.hw.address} is not open")

    async def _write_and_read(self, command: str) -> str | None:
        """Wrap the communicator request, to call _test_controller_open() before any request."""
        self._test_controller_open()
        return await self.hw.write_and_read(command)

    async def get(self) -> dict:
        """Get the current state of the flow controller.

        From the Alicat mass flow controller documentation, this data is:
         * Pressure (normally in psia)
         * Temperature (normally in C)
         * Volumetric flow (in units specified at time of order)
         * Mass flow (in units specified at time of order)
         * Total flow (only on models with the optional totalizer function)
         * Currently selected gas

        Args:
            retries: Number of times to re-attempt reading. Default 2.
        Returns:
            The state of the flow controller, as a dictionary.

        """
        command = f'{self.unit}'
        line = await self._write_and_read(command)
        if not line:
            raise OSError("Could not read values")
        spl = line.split()
        unit, values = spl[0], spl[1:]

        # Over range errors for mass, volume, pressure, and temperature
        # Explicitly silenced because I find it redundant.
        while values[-1].upper() in ['MOV', 'VOV', 'POV', 'TOV']:
            del values[-1]
        if unit != self.unit:
            raise ValueError("Flow controller unit ID mismatch.")
        if values[-1].upper() == 'LCK':
            self.button_lock = True
            del values[-1]
        else:
            self.button_lock = False
        if len(values) == 5 and len(self.keys) == 6:
            del self.keys[-2]
        elif len(values) == 7 and len(self.keys) == 6:
            self.keys.insert(5, 'total flow')
        elif len(values) == 2 and len(self.keys) == 6:
            self.keys.insert(1, 'setpoint')
        elif len(values) == 4 and len(self.keys) == 6:  # LCR (liquid)
            del self.keys[-1]  # gas
            del self.keys[2]  # volumetric flow
        return {k: (float(v) if _is_float(v) else v)
                for k, v in zip(self.keys, values)}
    async def set_gas(self, gas: str | int) -> None:
        """Set the gas type.

        Args:
            gas: The gas type, as a string or integer. Supported strings are:
                'Air', 'Ar', 'CH4', 'CO', 'CO2', 'C2H6', 'H2', 'He', 'N2',
                'N2O', 'Ne', 'O2', 'C3H8', 'n-C4H10', 'C2H2', 'C2H4',
                'i-C2H10', 'Kr', 'Xe', 'SF6', 'C-25', 'C-10', 'C-8', 'C-2',
                'C-75', 'A-75', 'A-25', 'A1025', 'Star29', 'P-5'

                Gas mixes may only be called by their mix number.
        """
        if isinstance(gas, str):
            if gas not in GASES:
                raise ValueError(f"{gas} not supported!")
            gas_number = GASES.index(gas)
        else:
            gas_number = gas
        command = f'{self.unit}$$W46={gas_number}'
        # fixme does this overwrite the upper bits??
        await self._write_and_read(command)
        reg46 = await self._write_and_read(f'{self.unit}$$R46')
        if not reg46:
            raise OSError("Cannot set gas.")
        reg46_gasbit = int(reg46.split()[-1]) & 0b0000000111111111

        if gas_number != reg46_gasbit:
            raise OSError("Cannot set gas.")

    async def create_mix(self, mix_no: int, name: str, gases: dict) -> None:
        """Create a gas mix.

        Gas mixes are made using COMPOSER software.
        COMPOSER mixes are only allowed for firmware 5v or greater.

        Args:
        mix_no: The mix number. Gas mixes are stored in slots 236-255.
        name: A name for the gas that will appear on the front panel.
        Names greater than six letters will be cut off.
        gases: A dictionary of the gas by name along with the associated
        percentage in the mix.
        """
        firmware = await self.get_firmware()
        if any(v in firmware for v in ['2v', '3v', '4v', 'GP']):
            raise OSError("This unit does not support COMPOSER gas mixes.")

        if mix_no < 236 or mix_no > 255:
            raise ValueError("Mix number must be between 236-255!")

        total_percent = sum(gases.values())
        if total_percent != 100:
            raise ValueError("Percentages of gas mix must add to 100%!")

        if any(gas not in GASES for gas in gases):
            raise ValueError("Gas not supported!")

        gas_list = [f'{percent} {GASES.index(gas)}' for gas, percent in gases.items()]
        command = ' '.join([
            self.unit,
            'GM',
            name,
            str(mix_no),
            ' '.join(gas_list),
])

        line = await self._write_and_read(command)

        # If a gas mix is not successfully created, ? is returned.
        if line == '?':
            raise OSError("Unable to create mix.")

    async def delete_mix(self, mix_no: int) -> None:
        """Delete a gas mix."""
        command = f'{self.unit}GD{mix_no}'
        line = await self._write_and_read(command)

        if line == '?':
            raise OSError("Unable to delete mix.")

    async def lock(self) -> None:
        """Lock the buttons."""
        command = f'{self.unit}$$L'
        await self._write_and_read(command)

    async def unlock(self) -> None:
        """Unlock the buttons."""
        command = f'{self.unit}$$U'
        await self._write_and_read(command)

    async def is_locked(self) -> bool:
        """Return whether the buttons are locked."""
        await self.get()
        return self.button_lock

    async def tare_pressure(self) -> None:
        """Tare the pressure."""
        command = f'{self.unit}$$PC'
        line = await self._write_and_read(command)

        if line == '?':
            raise OSError("Unable to tare pressure.")

    async def tare_volumetric(self) -> None:
        """Tare volumetric flow."""
        command = f'{self.unit}$$V'
        line = await self._write_and_read(command)

        if line == '?':
            raise OSError("Unable to tare flow.")

    async def reset_totalizer(self) -> None:
        """Reset the totalizer."""
        command = f'{self.unit}T'
        await self._write_and_read(command)

    async def get_firmware(self) -> str:
        """Get the device firmware version."""
        if self.firmware is None:
            command = f'{self.unit}VE'
            self.firmware = await self._write_and_read(command)
        if not self.firmware:
            raise OSError("Unable to get firmware.")
        return self.firmware

    async def flush(self) -> None:
        """Read all available information. Use to clear queue."""
        self._test_controller_open()
        await self.hw.clear()

    async def close(self) -> None:
        """Close the flow meter. Call this on program termination.

        Also close the serial port if no other FlowMeter object has
        a reference to the port.
        """
        if not self.open:
            return
        port = self.hw.address
        if port in FlowMeter.open_ports:
            connection, refcount = FlowMeter.open_ports[port]
            if refcount > 1:
                FlowMeter.open_ports[port] = (connection, refcount - 1)
            else:
                await connection.close()  # Close the port if no other instance uses it
                del FlowMeter.open_ports[port]
        self.open = False

CONTROL_POINTS = {
        'mass flow': 37, 'vol flow': 36,
        'abs pressure': 34, 'gauge pressure': 38, 'diff pressure': 39
    }  # fixme: add remaining control points

class FlowController(FlowMeter):
    """Python driver for Alicat Flow Controllers.

    [Reference](http://www.alicat.com/products/mass-flow-meters-and-
    controllers/mass-flow-controllers/).

    This communicates with the flow controller over a USB or RS-232/RS-485
    connection using pyserial.

    To set up your Alicat flow controller, power on the device and make sure
    that the "Input" option is set to "Serial".
    """

    def __init__(self, address: str='/dev/ttyUSB0', unit: str='A', **kwargs: Any) -> None:
        """Connect this driver with the appropriate USB / serial port.

        Args:
            address: The serial port or TCP address:port. Default '/dev/ttyUSB0'.
            unit: The Alicat-specified unit ID, A-Z. Default 'A'.
        """
        FlowMeter.__init__(self, address, unit, **kwargs)
        self.control_point = None
        async def _init_control_point() -> None:
            self.control_point = await self._get_control_point()
        self._init_task = asyncio.create_task(_init_control_point())

    async def __aenter__(self, *args: Any) -> FlowController:
        """Provide async enter to context manager."""
        return self

    async def _write_and_read(self, command: str) -> str | None:
        """Wrap the communicator request.

        (1) Ensure _init_task is called once before the first request
        (2) Call _test_controller_open() before any request
        """
        if 'R122' not in command:
            await self._init_task
        self._test_controller_open()
        return await self.hw.write_and_read(command)

    async def get(self) -> dict:
        """Get the current state of the flow controller.

        From the Alicat mass flow controller documentation, this data is:
         * Pressure (normally in psia)
         * Temperature (normally in C)
         * Volumetric flow (in units specified at time of order)
         * Mass flow (in units specified at time of order)
         * Flow setpoint (in units of control point)
         * Flow control point (e.g. 'mass flow' or 'abs pressure')
         * Total flow (only on models with the optional totalizer function)
         * Currently selected gas

        Returns:
            The state of the flow controller, as a dictionary.
        """
        state = await super().get()
        state['control_point'] = self.control_point
        return state

    async def set_flow_rate(self, flowrate: float) -> None:
        """Set the target flow rate.

        Args:
            flow: The target flow rate, in units specified at time of purchase
        """
        if self.control_point in ['abs pressure', 'gauge pressure', 'diff pressure']:
            await self._set_setpoint(0)
            await self._set_control_point('mass flow')
        await self._set_setpoint(flowrate)

    async def set_pressure(self, pressure: float) -> None:
        """Set the target pressure.

        Args:
            pressure: The target pressure, in units specified at time of
                purchase. Likely in psia.
        """
        if self.control_point in ['mass flow', 'vol flow']:
            await self._set_setpoint(0)
            await self._set_control_point('abs pressure')
        await self._set_setpoint(pressure)

    async def get_totalizer_batch(self, batch: int = 1) -> str:
        """Get the totalizer batch volume (firmware 10v00).

        Args:
            batch: Which of the two totalizer batches to query.
                Default is 1; some devices have 2

        Returns:
            line: Current value of totalizer batch
        """
        command = f'{self.unit}$$TB {batch}'
        line = await self._write_and_read(command)

        if line == '?':
            raise OSError("Unable to read totalizer batch volume.")
        values = line.split(" ")  # type: ignore[union-attr]
        return f'{values[2]} {values[4]}' # returns 'batch vol' 'units'

    async def set_totalizer_batch(self, batch_volume: float, batch: int = 1, units: str = 'default') -> None:
        """Set the totalizer batch volume (firmware 10v00).

        Args:
            batch: Which of the two totalizer batches to set.
                Default is 1; some devices have 2
            batch_volume: Target batch volume, in same units as units
                on device
            units: Units of the volume being provided. Default
                is 0, so device returns default engineering units.
        """
        engineering_units_table = {"default":0, "SμL":2, "SmL":3, "SL":4, \
                    "Scm3":6, "Sm3":7, "Sin3":8, "Sft3":9, "kSft3":10, "NμL":32, \
                    "NmL":33, "NL":34, "Ncm3":36, "Nm3":37}

        if units in engineering_units_table:
            units_no = engineering_units_table[units]
        else:
            raise ValueError("Units not in unit list. Please consult Appendix B-3 of the Alicat Serial Primer.")

        command = f'{self.unit}$$TB {batch} {batch_volume} {units_no}'
        line = await self._write_and_read(command)

        if line == '?':
            raise OSError("Unable to set totalizer batch volume. Check if volume is out of range for device.")

    async def hold(self) -> None:
        """Override command to issue a valve hold (firmware 5v07).

        For a single valve controller, hold the valve at the present value.
        For a dual valve flow controller, hold the valve at the present value.
        For a dual valve pressure controller, close both valves.
        """
        command = f'{self.unit}$$H'
        await self._write_and_read(command)

    async def cancel_hold(self) -> None:
        """Cancel valve hold."""
        command = f'{self.unit}$$C'
        await self._write_and_read(command)

    async def get_pid(self) -> dict:
        """Read the current PID values on the controller.

        Values include the loop type, P value, D value, and I value.
        Values returned as a dictionary.
        """
        self.pid_keys = ['loop_type', 'P', 'D', 'I']

        command = f'{self.unit}$$r85'
        read_loop_type = await self._write_and_read(command)
        if not read_loop_type:
            raise OSError("Could not get PID values.")
        spl = read_loop_type.split()

        loopnum = int(spl[3])
        loop_type = ['PD/PDF', 'PD/PDF', 'PD2I'][loopnum]
        pid_values = [loop_type]
        for register in range(21, 24):
            value = await self._write_and_read(f'{self.unit}$$r{register}')
            if not value:
                raise OSError(f"Could not read register {register}")
            value_spl = value.split()
            pid_values.append(value_spl[3])

        return {k: (v if k == self.pid_keys[-1] else str(v))
                for k, v in zip(self.pid_keys, pid_values)}

    async def set_pid(self, p: int | None=None,
                            i: int | None=None,
                            d: int | None=None,
                            loop_type: str | None=None) -> None:
        """Set specified PID parameters.

        Args:
            p: Proportional gain
            i: Integral gain. Only used in PD2I loop type.
            d: Derivative gain
            loop_type: Algorithm option, either 'PD/PDF' or 'PD2I'

        This communication works by writing Alicat registers directly.
        """
        if loop_type is not None:
            options = ['PD/PDF', 'PD2I']
            if loop_type not in options:
                raise ValueError(f'Loop type must be {options[0]} or {options[1]}.')
            loop_num=options.index(loop_type) + 1
            command = f'{self.unit}$$w85={loop_num}'
            await self._write_and_read(command)
        if p is not None:
            command = f'{self.unit}$$w21={p}'
            await self._write_and_read(command)
        if i is not None:
            command = f'{self.unit}$$w23={i}'
            await self._write_and_read(command)
        if d is not None:
            command = f'{self.unit}$$w22={d}'
            await self._write_and_read(command)

    async def _set_setpoint(self, setpoint: float) -> None:
        """Set the target setpoint.

        Called by `set_flow_rate` and `set_pressure`, which both use the same
        command once the appropriate register is set.
        """
        command = f'{self.unit}S{setpoint:.2f}'
        line = await self._write_and_read(command)
        if not line:
            raise OSError("Could not set setpoint.")
        try:
            current = float(line.split()[5])
        except IndexError:
            current = None
        if current is not None and abs(current - setpoint) > 0.01:
            # possibly the setpoint is being ramped
            command = f'{self.unit}LS'
            line = await self._write_and_read(command)
            if not line:
                raise OSError("Could not set setpoint.")
            try:
                commanded = float(line.split()[2])
            except IndexError:
                raise OSError("Could not set setpoint.") from None
            if commanded is not None and abs(commanded - setpoint) > 0.01:
                raise OSError("Could not set setpoint.")

    async def _get_control_point(self) -> str:
        """Get the control point, and save to internal variable."""
        command = f'{self.unit}R122'
        line = await self._write_and_read(command)
        if not line:
            raise OSError("Could not read control point.")
        value = int(line.split('=')[-1])
        try:
            cp = next(p for p, r in CONTROL_POINTS.items() if value == r)
            self.control_point = cp
            return cp
        except StopIteration:
            raise ValueError(f"Unexpected register value: {value:d}") from None

    async def _set_control_point(self, point: str) -> None:
        """Set the variable used as the control point.

        Args:
            point: 'mass flow', 'vol flow', 'abs pressure', 'gauge pressure', or 'diff pressure'
        """
        if point not in CONTROL_POINTS:
            raise ValueError(f"Control point must be one of {list(CONTROL_POINTS.keys())}.")
        reg = CONTROL_POINTS[point]
        command = f'{self.unit}W122={reg:d}'
        line = await self._write_and_read(command)
        if not line:
            raise OSError("Could not set control point.")
        value = int(line.split('=')[-1])
        if value != reg:
            raise OSError("Could not set control point.")
        self.control_point = point

    async def set_ramp_config(self, config: dict[str, bool]) -> None:
        """Configure the setpoint ramp settings (firmware 10v05).

        `up`: whether the controller ramps when increasing the setpoint,
        `down`: whether the controller ramps when decreasing the setpoint,
                (this includes setpoints below 0 on bidirectional devices),
        `zero`: whether the controller ramps when establishing a zero setpoint,
        `power`: whether the controller ramps when using a power-up setpoint
        """
        command = (f"{self.unit}LSRC"
                  f" {1 if config['up'] else 0}"
                  f" {1 if config['down'] else 0}"
                  f" {1 if config['zero'] else 0}"
                  f" {1 if config['power'] else 0}")
        line = await self._write_and_read(command)
        if not line or self.unit not in line:
            raise OSError("Could not set ramp config.")


    async def get_ramp_config(self) -> dict[str, bool]:
        """Get the setpoint ramp settings (firmware 10v05).

        `up`: whether the controller ramps when increasing the setpoint,
        `down`: whether the controller ramps when decreasing the setpoint,
                (this includes setpoints below 0 on bidirectional devices),
        `zero`: whether the controller ramps when establishing a zero setpoint,
        `power`: whether the controller ramps when using a power-up setpoint
        """
        command = f"{self.unit}LSRC"
        line = await self._write_and_read(command)
        if not line or self.unit not in line:
            raise OSError("Could not read ramp config.")
        values = line[2:].split(' ')
        if len(values) != 4:
            raise OSError("Could not read ramp config.")
        return {
            'up': values[0] == '1',
            'down': values[1] == '1',
            'zero': values[2] == '1',
            'power': values[3] == '1',
        }

    async def set_maxramp(self, max_ramp: float,
                          unit_time: Literal['ms', 's', 'm', 'h', 'd']) -> None:
        """Set the maximum ramp rate (firmware 7v11).

        Args:
            max_ramp: The maximum ramp rate
            unit_time: The units of the ramp rate
                - 3: (m)illisecond
                - 4: (s)econd
                - 5: (m)inute
                - 6: (h)hour
                - 7: (d)ay
        """
        command = f"{self.unit}SR {max_ramp:.2f} {self.max_ramp_time_units[unit_time]}"
        line = await self._write_and_read(command)
        if not line or self.unit not in line:
            raise OSError("Could not set max ramp.")

    async def get_maxramp(self) -> dict[str, float | str]:
        """Get the maximum ramp rate (firmware 7v11).

        Returns:
            max_ramp: The maximum ramp rate
            units: The units string returned from the controller
        """
        command = f"{self.unit}SR"
        line = await self._write_and_read(command)
        if not line or self.unit not in line:
            raise OSError("Could not read max ramp.")
        values = line.split(' ')
        if len(values) != 5:
            raise OSError("Could not read max ramp.")
        unit_time_int = int(values[5])
        return {
            'max_ramp': float(values[1]),
            'units': str(values[4]),
            'unit_time': next(key for key, val in self.max_ramp_time_units.items() if val == unit_time_int)
        }<|MERGE_RESOLUTION|>--- conflicted
+++ resolved
@@ -28,22 +28,6 @@
 
     # mapping of port names to a tuple of Client objects and their refcounts
     open_ports: ClassVar[dict[str, tuple[Client, int]]] = {}
-<<<<<<< HEAD
-    gases: ClassVar[list] = ['Air', 'Ar', 'CH4', 'CO', 'CO2', 'C2H6', 'H2', 'He',
-                             'N2', 'N2O', 'Ne', 'O2', 'C3H8', 'n-C4H10', 'C2H2',
-                             'C2H4', 'i-C2H10', 'Kr', 'Xe', 'SF6', 'C-25', 'C-10',
-                             'C-8', 'C-2', 'C-75', 'A-75', 'A-25', 'A1025', 'Star29',
-                             'P-5']
-    max_ramp_time_units: ClassVar[dict[str, int]] = {
-        'ms': 3,
-        's': 4,
-        'm': 5,
-        'h': 6,
-        'd': 7
-    }
-=======
-
->>>>>>> 9f99a6d8
 
     def __init__(self, address: str = '/dev/ttyUSB0', unit: str = 'A', **kwargs: Any) -> None:
         """Connect this driver with the appropriate USB / serial port.
@@ -319,9 +303,16 @@
         self.open = False
 
 CONTROL_POINTS = {
-        'mass flow': 37, 'vol flow': 36,
-        'abs pressure': 34, 'gauge pressure': 38, 'diff pressure': 39
-    }  # fixme: add remaining control points
+    'mass flow': 37, 'vol flow': 36,
+    'abs pressure': 34, 'gauge pressure': 38, 'diff pressure': 39
+}  # fixme: add remaining control points
+MAX_RAMP_TIME_UNITS = {
+    'ms': 3,
+    's': 4,
+    'm': 5,
+    'h': 6,
+    'd': 7
+}
 
 class FlowController(FlowMeter):
     """Python driver for Alicat Flow Controllers.
@@ -638,7 +629,7 @@
                 - 6: (h)hour
                 - 7: (d)ay
         """
-        command = f"{self.unit}SR {max_ramp:.2f} {self.max_ramp_time_units[unit_time]}"
+        command = f"{self.unit}SR {max_ramp:.2f} {MAX_RAMP_TIME_UNITS[unit_time]}"
         line = await self._write_and_read(command)
         if not line or self.unit not in line:
             raise OSError("Could not set max ramp.")
@@ -657,9 +648,7 @@
         values = line.split(' ')
         if len(values) != 5:
             raise OSError("Could not read max ramp.")
-        unit_time_int = int(values[5])
         return {
             'max_ramp': float(values[1]),
             'units': str(values[4]),
-            'unit_time': next(key for key, val in self.max_ramp_time_units.items() if val == unit_time_int)
         }