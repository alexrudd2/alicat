--- conflicted
+++ resolved
@@ -8,11 +8,7 @@
 description="Python driver for Alicat mass flow controllers."
 dependencies = [
   "pyserial",
-<<<<<<< HEAD
-  "pyserial-asyncio-fast"
-=======
   "pyserial-asyncio-fast>=0.16",
->>>>>>> 88a1ece3
 ]
 authors = [
   {name = "Pat Fuller", email = "patrickfuller@gmail.com" },
