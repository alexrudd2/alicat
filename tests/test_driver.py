"""Test the driver responds with correct data."""
from random import uniform
from unittest import mock

import pytest

from alicat import command_line
from alicat.driver import FlowController
from alicat.mock import Client

ADDRESS = '/dev/ttyUSB0'

@mock.patch('alicat.driver.SerialClient', Client)

@pytest.mark.parametrize('unit', ['A', 'B'])
def test_driver_cli(capsys, unit):
    """Confirm the commandline interface works with different unit IDs."""
    command_line([ADDRESS, '--unit', unit])
    captured = capsys.readouterr()
    assert ("mass_flow" in captured.out)


async def test_flow_setpoint_roundtrip():
    """Confirm that setting/getting flowrates works."""
    async with FlowController(ADDRESS) as device:
        flow_sp = round(uniform(0.01, 0.1), 2)
        await device.set_flow_rate(flowrate=flow_sp)
        # assert flow_sp == await device.get_flow_rate()
        result = await device.get()
        assert flow_sp == result['setpoint']


async def test_lock_unlock():
    """Confirm that locking/unlocking the buttons works."""
    async with FlowController(ADDRESS) as device:
        await device.lock()
        assert await device.is_locked()
        await device.unlock()
        assert not await device.is_locked()


@pytest.mark.parametrize('gas', ['Air', 'H2'])
async def test_set_standard_gas_name(gas):
    """Confirm that setting standard gases by name works."""
    async with FlowController(ADDRESS) as device:
        await device.set_gas(gas)
        result = await device.get()
        assert gas == result['gas']


@pytest.mark.parametrize('gas', [('Air', 0), ('H2', 6)])
async def test_set_standard_gas_number(gas):
    """Confirm that setting standard gases by number works."""
    async with FlowController(ADDRESS) as device:
        await device.set_gas(gas[1])
        result = await device.get()
        assert gas[0] == result['gas']


async def test_get_firmware():
    """Confirm the firmware version can be read."""
    async with FlowController(ADDRESS) as device:
        result = await device.get_firmware()
        assert 'v' in result or 'GP' in result


@pytest.mark.parametrize('config', [
    {'up': True, 'down': False, 'zero': True, 'power': False},
    {'up': True, 'down': True, 'zero': False, 'power': True},
    {'up': False, 'down': False, 'zero': False, 'power': False},
    ])
async def test_ramp_config(config):
    """Confirm changing the ramping configuration works."""
    async with FlowController(ADDRESS) as device:
        await device.set_ramp_config(config)
        result = await device.get_ramp_config()
        assert config == result

<<<<<<< HEAD

@pytest.mark.parametrize('unit_time', ['ms', 's', 'm', 'h', 'd'])
async def test_maxramp(unit_time):
    """Confirm that setting/getting the maximum ramp rate works."""
    async with FlowController(ADDRESS) as device:
        max_ramp = round(uniform(0.01, 0.1), 2)
        await device.set_maxramp(max_ramp, unit_time)
        result = await device.get_maxramp()
        assert max_ramp == result['max_ramp']
        assert result['units'] == 'SLPM/s'
        assert result['unit_time'] == unit_time
=======
@pytest.mark.parametrize('control_point',
    ['mass flow', 'vol flow', 'abs pressure', 'gauge pressure', 'diff pressure'])
async def test_control_point(control_point):
    """Confirm changing the control point works."""
    async with FlowController(ADDRESS) as device:
        await device._set_control_point(control_point)
        result = await device._get_control_point()
        assert control_point == result
>>>>>>> 9f99a6d8
<|MERGE_RESOLUTION|>--- conflicted
+++ resolved
@@ -76,8 +76,6 @@
         result = await device.get_ramp_config()
         assert config == result
 
-<<<<<<< HEAD
-
 @pytest.mark.parametrize('unit_time', ['ms', 's', 'm', 'h', 'd'])
 async def test_maxramp(unit_time):
     """Confirm that setting/getting the maximum ramp rate works."""
@@ -87,8 +85,7 @@
         result = await device.get_maxramp()
         assert max_ramp == result['max_ramp']
         assert result['units'] == 'SLPM/s'
-        assert result['unit_time'] == unit_time
-=======
+
 @pytest.mark.parametrize('control_point',
     ['mass flow', 'vol flow', 'abs pressure', 'gauge pressure', 'diff pressure'])
 async def test_control_point(control_point):
@@ -96,5 +93,4 @@
     async with FlowController(ADDRESS) as device:
         await device._set_control_point(control_point)
         result = await device._get_control_point()
-        assert control_point == result
->>>>>>> 9f99a6d8
+        assert control_point == result